import asyncio
import json
import logging
import time
from uuid import uuid4

from redis import Redis
from redis.commands.json.path import Path
from redisvl.index import SearchIndex

from optimize.calc_metrics import calc_best_threshold, calc_ret_metrics
from optimize.models import DataSettings, EmbeddingSettings, IndexSettings, Settings
from optimize.retrievers import DefaultQueryRetriever, Retriever
from optimize.threshold_sample import run_threshold_samples
from optimize.utilities import embed_chunks, get_embedding_model, schema_from_settings


class Eval:
    def __init__(
        self,
        model_provider,
        model_str,
        embedding_dim,
        raw_data_path,
        labeled_data_path,
        input_data_type,
        ret_k,
        algorithm,
        vector_data_type,
        distance_metric="cosine",
        ef_construction=0,
        ef_runtime=0,
        m=0,
        redis_url="redis://localhost:6379/0",
        test_id=None,
        find_threshold=False,
        find_retrieval=True,
        retriever: Retriever = DefaultQueryRetriever,
        additional_schema_fields=None,
    ):
        self.find_threshold = find_threshold
        self.find_retrieval = find_retrieval
        self.settings = Settings(
            test_id=test_id or str(uuid4()),
            redis_url=redis_url,
            ret_k=ret_k,
            embedding=EmbeddingSettings(
                provider=model_provider,
                model=model_str,
                dim=embedding_dim,
            ),
            data=DataSettings(
                input_data_type=input_data_type,
                labeled_data_path=labeled_data_path,
                raw_data_path=raw_data_path,
            ),
            index=IndexSettings(
                algorithm=algorithm,
                distance_metric=distance_metric,
                vector_data_type=vector_data_type,
                ef_construction=ef_construction,
                ef_runtime=ef_runtime,
                m=m,
            ),
        )
        self.schema = None
        self.index = None
        self.embedding_latency = None
        self.total_indexing_time = None

        self.best_threshold = None
        self.max_f1 = None
        self.f1_at_k = None
        self.precision_at_k = None
        self.recall_at_k = None
        self.avg_query_latency = None
        self.obj_val = None

        self.retriever = retriever
        self.additional_schema_fields = additional_schema_fields

        self.init_index()

    def init_index(self):
        self.create_index_schema()
        self.create_index()
        self.load_data()

    def create_index_schema(self):
        # dynamically create schema based on settings for eval variability
        self.schema = schema_from_settings(self.settings, self.additional_schema_fields)

    def create_index(self):
        client = Redis().from_url(self.settings.redis_url)
        index = SearchIndex.from_dict(self.schema)
        index.set_client(client)
        index.create(overwrite=False, drop=False)
        self.index = index

    def load_data(self):
        if self.settings.data.input_data_type == "json":
            with open(self.settings.data.raw_data_path, "r") as f:
                raw_chunks = json.load(f)
        else:
            raise ValueError(
                f"Unsupported input data type: {self.settings.data.input_data_type}"
            )

        model = get_embedding_model(self.settings.embedding)

        if not len(raw_chunks):
            self.logger.warning("No data to index")
            return

        if type(raw_chunks[0]) == str:
            embeddings, self.embedding_latency = embed_chunks(
                raw_chunks, model, self.settings.index.vector_data_type
            )

            processed_chunks = [
                {"text": chunk, "item_id": i, "vector": embeddings[i]}
                for i, chunk in enumerate(raw_chunks)
            ]
        elif type(raw_chunks[0]) == dict:
            try:
                embeddings, self.embedding_latency = embed_chunks(
                    [chunk["text"] for chunk in raw_chunks],
                    model,
                    self.settings.index.vector_data_type,
                )

                processed_chunks = [
                    {
                        "text": chunk["text"],
                        "item_id": chunk["item_id"],
<<<<<<< HEAD
                        **(
                            chunk["query_metadata"] if "query_metadata" in chunk else {}
                        ),
=======
                        **(chunk.get("query_metadata", {})),
>>>>>>> 452604b6
                        "vector": embeddings[i],
                    }
                    for i, chunk in enumerate(raw_chunks)
                ]
            except KeyError:
                raise ValueError("Input data must have 'text' and 'item_id' fields")
        else:
            raise ValueError("Unsupported data type")

        logging.info("Indexing data...")
        self.index.load(processed_chunks, id_field="item_id")

        while float(self.index.info()["percent_indexed"]) < 1:
            time.sleep(1)
            logging.info(f"Indexing progress: {self.index.info()['percent_indexed']}")

        self.total_indexing_time = float(self.index.info()["total_indexing_time"])
        logging.info(f"Data indexed. {self.total_indexing_time=}s")

        metadata = {
            "metadata": {
                "total_indexing_time": self.total_indexing_time,
                "embedding_model": self.settings.embedding.model,
                "embedding_latency": self.embedding_latency,
                "raw_data_path": self.settings.data.raw_data_path,
                "data_type": self.settings.data.input_data_type,
            },
            "distance_samples": {"retrieval": {}, "threshold": {}},
            "test_id": self.settings.test_id,
            "metrics": {
                "retrieval": {},
                "threshold": {},
            },
        }

        self.index.client.json().set(
            f"eval:{self.settings.test_id}", Path.root_path(), metadata
        )

    def calc_metrics(self):
        if self.find_retrieval:
            asyncio.run(self.retriever(self.settings, self.schema).run_persist_async())
            (
                self.f1_at_k,
                self.precision_at_k,
                self.recall_at_k,
                self.avg_query_latency,
            ) = calc_ret_metrics(self.settings)

        if self.find_threshold:
            asyncio.run(run_threshold_samples(self.settings, self.schema))
            self.best_threshold, self.max_f1 = calc_best_threshold(self.settings)<|MERGE_RESOLUTION|>--- conflicted
+++ resolved
@@ -133,13 +133,7 @@
                     {
                         "text": chunk["text"],
                         "item_id": chunk["item_id"],
-<<<<<<< HEAD
-                        **(
-                            chunk["query_metadata"] if "query_metadata" in chunk else {}
-                        ),
-=======
                         **(chunk.get("query_metadata", {})),
->>>>>>> 452604b6
                         "vector": embeddings[i],
                     }
                     for i, chunk in enumerate(raw_chunks)
